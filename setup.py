--- conflicted
+++ resolved
@@ -3,13 +3,7 @@
 
 __version__ = "0.1.3"
 
-<<<<<<< HEAD
-__version__ = "0.1.2"
-
-with open('README.md', 'r') as readme_file:
-=======
 with open("README.md", "r") as readme_file:
->>>>>>> 5b4e1bd6
     long_description = readme_file.read()
 
 
@@ -19,25 +13,14 @@
 
 
 setup(
-<<<<<<< HEAD
-    name='rlgym-learn',
-=======
     name="rlgym-learn",
->>>>>>> 5b4e1bd6
     packages=find_packages(),
     version=__version__,
     description="A multi-processed learning framework for use with RLGym.",
     long_description=long_description,
-<<<<<<< HEAD
-    long_description_content_type='text/markdown',
-    author='JPK314',
-    url='https://github.com/JPK314/rlgym-learn',
-
-=======
     long_description_content_type="text/markdown",
     author="Jonathan Keegan",
     url="https://github.com/JPK314/rlgym-learn",
->>>>>>> 5b4e1bd6
     install_requires=[
         "pydantic>=2.8.2",
         "numpy>1.21",
